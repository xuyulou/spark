/*
 * Licensed to the Apache Software Foundation (ASF) under one or more
 * contributor license agreements.  See the NOTICE file distributed with
 * this work for additional information regarding copyright ownership.
 * The ASF licenses this file to You under the Apache License, Version 2.0
 * (the "License"); you may not use this file except in compliance with
 * the License.  You may obtain a copy of the License at
 *
 *    http://www.apache.org/licenses/LICENSE-2.0
 *
 * Unless required by applicable law or agreed to in writing, software
 * distributed under the License is distributed on an "AS IS" BASIS,
 * WITHOUT WARRANTIES OR CONDITIONS OF ANY KIND, either express or implied.
 * See the License for the specific language governing permissions and
 * limitations under the License.
 */

package spark.scheduler.cluster

import java.nio.ByteBuffer
import java.util.{Arrays, NoSuchElementException}

import scala.collection.mutable.ArrayBuffer
import scala.collection.mutable.HashMap
import scala.collection.mutable.HashSet
import scala.math.max
import scala.math.min

import spark.{FetchFailed, Logging, Resubmitted, SparkEnv, Success, TaskEndReason, TaskState, Utils}
import spark.{ExceptionFailure, SparkException, TaskResultTooBigFailure}
import spark.TaskState.TaskState
import spark.scheduler.{ShuffleMapTask, Task, TaskResult, TaskSet}


private[spark] object TaskLocality
  extends Enumeration("PROCESS_LOCAL", "NODE_LOCAL", "RACK_LOCAL", "ANY") with Logging {

  // process local is expected to be used ONLY within tasksetmanager for now.
  val PROCESS_LOCAL, NODE_LOCAL, RACK_LOCAL, ANY = Value

  type TaskLocality = Value

  def isAllowed(constraint: TaskLocality, condition: TaskLocality): Boolean = {

    // Must not be the constraint.
    assert (constraint != TaskLocality.PROCESS_LOCAL)

    constraint match {
      case TaskLocality.NODE_LOCAL =>
        condition == TaskLocality.NODE_LOCAL
      case TaskLocality.RACK_LOCAL =>
        condition == TaskLocality.NODE_LOCAL || condition == TaskLocality.RACK_LOCAL
      // For anything else, allow
      case _ => true
    }
  }

  def parse(str: String): TaskLocality = {
    // better way to do this ?
    try {
      val retval = TaskLocality.withName(str)
      // Must not specify PROCESS_LOCAL !
      assert (retval != TaskLocality.PROCESS_LOCAL)
      retval
    } catch {
      case nEx: NoSuchElementException => {
        logWarning("Invalid task locality specified '" + str + "', defaulting to NODE_LOCAL")
        // default to preserve earlier behavior
        NODE_LOCAL
      }
    }
  }
}

/**
 * Schedules the tasks within a single TaskSet in the ClusterScheduler.
 */
private[spark] class ClusterTaskSetManager(sched: ClusterScheduler, val taskSet: TaskSet)
  extends TaskSetManager with Logging {

  // Maximum time to wait to run a task in a preferred location (in ms)
  val LOCALITY_WAIT = System.getProperty("spark.locality.wait", "3000").toLong

  // CPUs to request per task
  val CPUS_PER_TASK = System.getProperty("spark.task.cpus", "1").toDouble

  // Maximum times a task is allowed to fail before failing the job
  val MAX_TASK_FAILURES = 4

  // Quantile of tasks at which to start speculation
  val SPECULATION_QUANTILE = System.getProperty("spark.speculation.quantile", "0.75").toDouble
  val SPECULATION_MULTIPLIER = System.getProperty("spark.speculation.multiplier", "1.5").toDouble

  // Serializer for closures and tasks.
  val ser = SparkEnv.get.closureSerializer.newInstance()

  val tasks = taskSet.tasks
  val numTasks = tasks.length
  val copiesRunning = new Array[Int](numTasks)
  val finished = new Array[Boolean](numTasks)
  val numFailures = new Array[Int](numTasks)
  val taskAttempts = Array.fill[List[TaskInfo]](numTasks)(Nil)
  var tasksFinished = 0

  var weight = 1
  var minShare = 0
  var runningTasks = 0
  var priority = taskSet.priority
  var stageId = taskSet.stageId
<<<<<<< HEAD
  var name = "TaskSet_"+taskSet.stageId.toString
  var parent: Schedulable = null
=======
  var name = "TaskSet_" + taskSet.stageId.toString
  var parent: Schedulable = null

>>>>>>> e87de037
  // Last time when we launched a preferred task (for delay scheduling)
  var lastPreferredLaunchTime = System.currentTimeMillis

  // List of pending tasks for each node (process local to container).
  // These collections are actually
  // treated as stacks, in which new tasks are added to the end of the
  // ArrayBuffer and removed from the end. This makes it faster to detect
  // tasks that repeatedly fail because whenever a task failed, it is put
  // back at the head of the stack. They are also only cleaned up lazily;
  // when a task is launched, it remains in all the pending lists except
  // the one that it was launched from, but gets removed from them later.
  private val pendingTasksForHostPort = new HashMap[String, ArrayBuffer[Int]]

  // List of pending tasks for each node.
  // Essentially, similar to pendingTasksForHostPort, except at host level
  private val pendingTasksForHost = new HashMap[String, ArrayBuffer[Int]]

  // List of pending tasks for each node based on rack locality.
  // Essentially, similar to pendingTasksForHost, except at rack level
  private val pendingRackLocalTasksForHost = new HashMap[String, ArrayBuffer[Int]]

  // List containing pending tasks with no locality preferences
  val pendingTasksWithNoPrefs = new ArrayBuffer[Int]

  // List containing all pending tasks (also used as a stack, as above)
  val allPendingTasks = new ArrayBuffer[Int]

  // Tasks that can be speculated. Since these will be a small fraction of total
  // tasks, we'll just hold them in a HashSet.
  val speculatableTasks = new HashSet[Int]

  // Task index, start and finish time for each task attempt (indexed by task ID)
  val taskInfos = new HashMap[Long, TaskInfo]

  // Did the job fail?
  var failed = false
  var causeOfFailure = ""

  // How frequently to reprint duplicate exceptions in full, in milliseconds
  val EXCEPTION_PRINT_INTERVAL =
    System.getProperty("spark.logging.exceptionPrintInterval", "10000").toLong
  // Map of recent exceptions (identified by string representation and
  // top stack frame) to duplicate count (how many times the same
  // exception has appeared) and time the full exception was
  // printed. This should ideally be an LRU map that can drop old
  // exceptions automatically.
  val recentExceptions = HashMap[String, (Int, Long)]()

  // Figure out the current map output tracker generation and set it on all tasks
  val generation = sched.mapOutputTracker.getGeneration
  logDebug("Generation for " + taskSet.id + ": " + generation)
  for (t <- tasks) {
    t.generation = generation
  }

  // Add all our tasks to the pending lists. We do this in reverse order
  // of task index so that tasks with low indices get launched first.
  for (i <- (0 until numTasks).reverse) {
    addPendingTask(i)
  }

  // Note that it follows the hierarchy.
  // if we search for NODE_LOCAL, the output will include PROCESS_LOCAL and
  // if we search for RACK_LOCAL, it will include PROCESS_LOCAL & NODE_LOCAL
  private def findPreferredLocations(
      _taskPreferredLocations: Seq[String],
      scheduler: ClusterScheduler,
      taskLocality: TaskLocality.TaskLocality): HashSet[String] =
  {
    if (TaskLocality.PROCESS_LOCAL == taskLocality) {
      // straight forward comparison ! Special case it.
      val retval = new HashSet[String]()
      scheduler.synchronized {
        for (location <- _taskPreferredLocations) {
          if (scheduler.isExecutorAliveOnHostPort(location)) {
            retval += location
          }
        }
      }

      return retval
    }

    val taskPreferredLocations = {
      if (TaskLocality.NODE_LOCAL == taskLocality) {
        _taskPreferredLocations
      } else {
        assert (TaskLocality.RACK_LOCAL == taskLocality)
        // Expand set to include all 'seen' rack local hosts.
        // This works since container allocation/management happens within master -
        //  so any rack locality information is updated in msater.
        // Best case effort, and maybe sort of kludge for now ... rework it later ?
        val hosts = new HashSet[String]
        _taskPreferredLocations.foreach(h => {
          val rackOpt = scheduler.getRackForHost(h)
          if (rackOpt.isDefined) {
            val hostsOpt = scheduler.getCachedHostsForRack(rackOpt.get)
            if (hostsOpt.isDefined) {
              hosts ++= hostsOpt.get
            }
          }

          // Ensure that irrespective of what scheduler says, host is always added !
          hosts += h
        })

        hosts
      }
    }

    val retval = new HashSet[String]
    scheduler.synchronized {
      for (prefLocation <- taskPreferredLocations) {
        val aliveLocationsOpt = scheduler.getExecutorsAliveOnHost(Utils.parseHostPort(prefLocation)._1)
        if (aliveLocationsOpt.isDefined) {
          retval ++= aliveLocationsOpt.get
        }
      }
    }

    retval
  }

  // Add a task to all the pending-task lists that it should be on.
  private def addPendingTask(index: Int) {
    // We can infer hostLocalLocations from rackLocalLocations by joining it against
    // tasks(index).preferredLocations (with appropriate hostPort <-> host conversion).
    // But not doing it for simplicity sake. If this becomes a performance issue, modify it.
    val locs = tasks(index).preferredLocations
    val processLocalLocations = findPreferredLocations(locs, sched, TaskLocality.PROCESS_LOCAL)
    val hostLocalLocations = findPreferredLocations(locs, sched, TaskLocality.NODE_LOCAL)
    val rackLocalLocations = findPreferredLocations(locs, sched, TaskLocality.RACK_LOCAL)

    if (rackLocalLocations.size == 0) {
      // Current impl ensures this.
      assert (processLocalLocations.size == 0)
      assert (hostLocalLocations.size == 0)
      pendingTasksWithNoPrefs += index
    } else {

      // process local locality
      for (hostPort <- processLocalLocations) {
        // DEBUG Code
        Utils.checkHostPort(hostPort)

        val hostPortList = pendingTasksForHostPort.getOrElseUpdate(hostPort, ArrayBuffer())
        hostPortList += index
      }

      // host locality (includes process local)
      for (hostPort <- hostLocalLocations) {
        // DEBUG Code
        Utils.checkHostPort(hostPort)

        val host = Utils.parseHostPort(hostPort)._1
        val hostList = pendingTasksForHost.getOrElseUpdate(host, ArrayBuffer())
        hostList += index
      }

      // rack locality (includes process local and host local)
      for (rackLocalHostPort <- rackLocalLocations) {
        // DEBUG Code
        Utils.checkHostPort(rackLocalHostPort)

        val rackLocalHost = Utils.parseHostPort(rackLocalHostPort)._1
        val list = pendingRackLocalTasksForHost.getOrElseUpdate(rackLocalHost, ArrayBuffer())
        list += index
      }
    }

    allPendingTasks += index
  }

  // Return the pending tasks list for a given host port (process local), or an empty list if
  // there is no map entry for that host
  private def getPendingTasksForHostPort(hostPort: String): ArrayBuffer[Int] = {
    // DEBUG Code
    Utils.checkHostPort(hostPort)
    pendingTasksForHostPort.getOrElse(hostPort, ArrayBuffer())
  }

  // Return the pending tasks list for a given host, or an empty list if
  // there is no map entry for that host
  private def getPendingTasksForHost(hostPort: String): ArrayBuffer[Int] = {
    val host = Utils.parseHostPort(hostPort)._1
    pendingTasksForHost.getOrElse(host, ArrayBuffer())
  }

  // Return the pending tasks (rack level) list for a given host, or an empty list if
  // there is no map entry for that host
  private def getRackLocalPendingTasksForHost(hostPort: String): ArrayBuffer[Int] = {
    val host = Utils.parseHostPort(hostPort)._1
    pendingRackLocalTasksForHost.getOrElse(host, ArrayBuffer())
  }

  // Number of pending tasks for a given host Port (which would be process local)
  override def numPendingTasksForHostPort(hostPort: String): Int = {
    getPendingTasksForHostPort(hostPort).count { index =>
      copiesRunning(index) == 0 && !finished(index)
    }
  }

  // Number of pending tasks for a given host (which would be data local)
  override def numPendingTasksForHost(hostPort: String): Int = {
    getPendingTasksForHost(hostPort).count { index =>
      copiesRunning(index) == 0 && !finished(index)
    }
  }

  // Number of pending rack local tasks for a given host
  override def numRackLocalPendingTasksForHost(hostPort: String): Int = {
    getRackLocalPendingTasksForHost(hostPort).count { index =>
      copiesRunning(index) == 0 && !finished(index)
    }
  }


  // Dequeue a pending task from the given list and return its index.
  // Return None if the list is empty.
  // This method also cleans up any tasks in the list that have already
  // been launched, since we want that to happen lazily.
  private def findTaskFromList(list: ArrayBuffer[Int]): Option[Int] = {
    while (!list.isEmpty) {
      val index = list.last
      list.trimEnd(1)
      if (copiesRunning(index) == 0 && !finished(index)) {
        return Some(index)
      }
    }
    return None
  }

  // Return a speculative task for a given host if any are available. The task should not have an
  // attempt running on this host, in case the host is slow. In addition, if locality is set, the
  // task must have a preference for this host/rack/no preferred locations at all.
  private def findSpeculativeTask(hostPort: String, locality: TaskLocality.TaskLocality): Option[Int] = {

    assert (TaskLocality.isAllowed(locality, TaskLocality.NODE_LOCAL))
    speculatableTasks.retain(index => !finished(index)) // Remove finished tasks from set

    if (speculatableTasks.size > 0) {
      val localTask = speculatableTasks.find { index =>
        val locations = findPreferredLocations(tasks(index).preferredLocations, sched,
          TaskLocality.NODE_LOCAL)
        val attemptLocs = taskAttempts(index).map(_.hostPort)
        (locations.size == 0 || locations.contains(hostPort)) && !attemptLocs.contains(hostPort)
      }

      if (localTask != None) {
        speculatableTasks -= localTask.get
        return localTask
      }

      // check for rack locality
      if (TaskLocality.isAllowed(locality, TaskLocality.RACK_LOCAL)) {
        val rackTask = speculatableTasks.find { index =>
          val locations = findPreferredLocations(tasks(index).preferredLocations, sched,
            TaskLocality.RACK_LOCAL)
          val attemptLocs = taskAttempts(index).map(_.hostPort)
          locations.contains(hostPort) && !attemptLocs.contains(hostPort)
        }

        if (rackTask != None) {
          speculatableTasks -= rackTask.get
          return rackTask
        }
      }

      // Any task ...
      if (TaskLocality.isAllowed(locality, TaskLocality.ANY)) {
        // Check for attemptLocs also ?
        val nonLocalTask = speculatableTasks.find { i =>
          !taskAttempts(i).map(_.hostPort).contains(hostPort)
        }
        if (nonLocalTask != None) {
          speculatableTasks -= nonLocalTask.get
          return nonLocalTask
        }
      }
    }
    return None
  }

  // Dequeue a pending task for a given node and return its index.
  // If localOnly is set to false, allow non-local tasks as well.
  private def findTask(hostPort: String, locality: TaskLocality.TaskLocality): Option[Int] = {
    val processLocalTask = findTaskFromList(getPendingTasksForHostPort(hostPort))
    if (processLocalTask != None) {
      return processLocalTask
    }

    val localTask = findTaskFromList(getPendingTasksForHost(hostPort))
    if (localTask != None) {
      return localTask
    }

    if (TaskLocality.isAllowed(locality, TaskLocality.RACK_LOCAL)) {
      val rackLocalTask = findTaskFromList(getRackLocalPendingTasksForHost(hostPort))
      if (rackLocalTask != None) {
        return rackLocalTask
      }
    }

    // Look for no pref tasks AFTER rack local tasks - this has side effect that we will get to
    // failed tasks later rather than sooner.
    // TODO: That code path needs to be revisited (adding to no prefs list when host:port goes down).
    val noPrefTask = findTaskFromList(pendingTasksWithNoPrefs)
    if (noPrefTask != None) {
      return noPrefTask
    }

    if (TaskLocality.isAllowed(locality, TaskLocality.ANY)) {
      val nonLocalTask = findTaskFromList(allPendingTasks)
      if (nonLocalTask != None) {
        return nonLocalTask
      }
    }

    // Finally, if all else has failed, find a speculative task
    return findSpeculativeTask(hostPort, locality)
  }

  private def isProcessLocalLocation(task: Task[_], hostPort: String): Boolean = {
    Utils.checkHostPort(hostPort)

    val locs = task.preferredLocations

    locs.contains(hostPort)
  }

  private def isHostLocalLocation(task: Task[_], hostPort: String): Boolean = {
    val locs = task.preferredLocations

    // If no preference, consider it as host local
    if (locs.isEmpty) return true

    val host = Utils.parseHostPort(hostPort)._1
    locs.find(h => Utils.parseHostPort(h)._1 == host).isDefined
  }

  // Does a host count as a rack local preferred location for a task?
  // (assumes host is NOT preferred location).
  // This is true if either the task has preferred locations and this host is one, or it has
  // no preferred locations (in which we still count the launch as preferred).
  private def isRackLocalLocation(task: Task[_], hostPort: String): Boolean = {

    val locs = task.preferredLocations

    val preferredRacks = new HashSet[String]()
    for (preferredHost <- locs) {
      val rack = sched.getRackForHost(preferredHost)
      if (None != rack) preferredRacks += rack.get
    }

    if (preferredRacks.isEmpty) return false

    val hostRack = sched.getRackForHost(hostPort)

    return None != hostRack && preferredRacks.contains(hostRack.get)
  }

  // Respond to an offer of a single slave from the scheduler by finding a task
  override def slaveOffer(
      execId: String,
      hostPort: String,
      availableCpus: Double,
      overrideLocality: TaskLocality.TaskLocality = null): Option[TaskDescription] =
  {
    if (tasksFinished < numTasks && availableCpus >= CPUS_PER_TASK) {
      // If explicitly specified, use that
      val locality = if (overrideLocality != null) overrideLocality else {
        // expand only if we have waited for more than LOCALITY_WAIT for a host local task ...
        val time = System.currentTimeMillis
        if (time - lastPreferredLaunchTime < LOCALITY_WAIT) {
          TaskLocality.NODE_LOCAL
        } else {
          TaskLocality.ANY
        }
      }

      findTask(hostPort, locality) match {
        case Some(index) => {
          // Found a task; do some bookkeeping and return a Mesos task for it
          val task = tasks(index)
          val taskId = sched.newTaskId()
          // Figure out whether this should count as a preferred launch
          val taskLocality =
            if (isProcessLocalLocation(task, hostPort)) TaskLocality.PROCESS_LOCAL
            else if (isHostLocalLocation(task, hostPort)) TaskLocality.NODE_LOCAL
            else if (isRackLocalLocation(task, hostPort)) TaskLocality.RACK_LOCAL
            else  TaskLocality.ANY
          val prefStr = taskLocality.toString
          logInfo("Starting task %s:%d as TID %s on slave %s: %s (%s)".format(
            taskSet.id, index, taskId, execId, hostPort, prefStr))
          // Do various bookkeeping
          copiesRunning(index) += 1
          val time = System.currentTimeMillis
          val info = new TaskInfo(taskId, index, time, execId, hostPort, taskLocality)
          taskInfos(taskId) = info
          taskAttempts(index) = info :: taskAttempts(index)
          if (taskLocality == TaskLocality.PROCESS_LOCAL || taskLocality == TaskLocality.NODE_LOCAL) {
            lastPreferredLaunchTime = time
          }
          // Serialize and return the task
          val startTime = System.currentTimeMillis
          // We rely on the DAGScheduler to catch non-serializable closures and RDDs, so in here
          // we assume the task can be serialized without exceptions.
          val serializedTask = Task.serializeWithDependencies(
            task, sched.sc.addedFiles, sched.sc.addedJars, ser)
          val timeTaken = System.currentTimeMillis - startTime
          increaseRunningTasks(1)
          logInfo("Serialized task %s:%d as %d bytes in %d ms".format(
            taskSet.id, index, serializedTask.limit, timeTaken))
          val taskName = "task %s:%d".format(taskSet.id, index)
          if (taskAttempts(index).size == 1)
            taskStarted(task,info)
          return Some(new TaskDescription(taskId, execId, taskName, serializedTask))
        }
        case _ =>
      }
    }
    return None
  }

  override def statusUpdate(tid: Long, state: TaskState, serializedData: ByteBuffer) {
    state match {
      case TaskState.FINISHED =>
        taskFinished(tid, state, serializedData)
      case TaskState.LOST =>
        taskLost(tid, state, serializedData)
      case TaskState.FAILED =>
        taskLost(tid, state, serializedData)
      case TaskState.KILLED =>
        taskLost(tid, state, serializedData)
      case _ =>
    }
  }

  def taskStarted(task: Task[_], info: TaskInfo) {
    sched.listener.taskStarted(task, info)
  }

  def taskFinished(tid: Long, state: TaskState, serializedData: ByteBuffer) {
    val info = taskInfos(tid)
    if (info.failed) {
      // We might get two task-lost messages for the same task in coarse-grained Mesos mode,
      // or even from Mesos itself when acks get delayed.
      return
    }
    val index = info.index
    info.markSuccessful()
    decreaseRunningTasks(1)
    if (!finished(index)) {
      tasksFinished += 1
      logInfo("Finished TID %s in %d ms on %s (progress: %d/%d)".format(
        tid, info.duration, info.hostPort, tasksFinished, numTasks))
      // Deserialize task result and pass it to the scheduler
      try {
        val result = ser.deserialize[TaskResult[_]](serializedData)
        result.metrics.resultSize = serializedData.limit()
        sched.listener.taskEnded(
          tasks(index), Success, result.value, result.accumUpdates, info, result.metrics)
      } catch {
        case cnf: ClassNotFoundException =>
          val loader = Thread.currentThread().getContextClassLoader
          throw new SparkException("ClassNotFound with classloader: " + loader, cnf)
        case ex => throw ex
      }
      // Mark finished and stop if we've finished all the tasks
      finished(index) = true
      if (tasksFinished == numTasks) {
        sched.taskSetFinished(this)
      }
    } else {
      logInfo("Ignoring task-finished event for TID " + tid +
        " because task " + index + " is already finished")
    }
  }

  def taskLost(tid: Long, state: TaskState, serializedData: ByteBuffer) {
    val info = taskInfos(tid)
    if (info.failed) {
      // We might get two task-lost messages for the same task in coarse-grained Mesos mode,
      // or even from Mesos itself when acks get delayed.
      return
    }
    val index = info.index
    info.markFailed()
    decreaseRunningTasks(1)
    if (!finished(index)) {
      logInfo("Lost TID %s (task %s:%d)".format(tid, taskSet.id, index))
      copiesRunning(index) -= 1
      // Check if the problem is a map output fetch failure. In that case, this
      // task will never succeed on any node, so tell the scheduler about it.
      if (serializedData != null && serializedData.limit() > 0) {
        val reason = ser.deserialize[TaskEndReason](serializedData, getClass.getClassLoader)
        reason match {
          case fetchFailed: FetchFailed =>
            logInfo("Loss was due to fetch failure from " + fetchFailed.bmAddress)
            sched.listener.taskEnded(tasks(index), fetchFailed, null, null, info, null)
            finished(index) = true
            tasksFinished += 1
            sched.taskSetFinished(this)
            decreaseRunningTasks(runningTasks)
            return

          case taskResultTooBig: TaskResultTooBigFailure =>
            logInfo("Loss was due to task %s result exceeding Akka frame size; aborting job".format(
              tid))
            abort("Task %s result exceeded Akka frame size".format(tid))
            return

          case ef: ExceptionFailure =>
            sched.listener.taskEnded(tasks(index), ef, null, null, info, ef.metrics.getOrElse(null))
            val key = ef.description
            val now = System.currentTimeMillis
            val (printFull, dupCount) = {
              if (recentExceptions.contains(key)) {
                val (dupCount, printTime) = recentExceptions(key)
                if (now - printTime > EXCEPTION_PRINT_INTERVAL) {
                  recentExceptions(key) = (0, now)
                  (true, 0)
                } else {
                  recentExceptions(key) = (dupCount + 1, printTime)
                  (false, dupCount + 1)
                }
              } else {
                recentExceptions(key) = (0, now)
                (true, 0)
              }
            }
            if (printFull) {
              val locs = ef.stackTrace.map(loc => "\tat %s".format(loc.toString))
              logInfo("Loss was due to %s\n%s\n%s".format(
                ef.className, ef.description, locs.mkString("\n")))
            } else {
              logInfo("Loss was due to %s [duplicate %d]".format(ef.description, dupCount))
            }

          case _ => {}
        }
      }
      // On non-fetch failures, re-enqueue the task as pending for a max number of retries
      addPendingTask(index)
      // Count failed attempts only on FAILED and LOST state (not on KILLED)
      if (state == TaskState.FAILED || state == TaskState.LOST) {
        numFailures(index) += 1
        if (numFailures(index) > MAX_TASK_FAILURES) {
          logError("Task %s:%d failed more than %d times; aborting job".format(
            taskSet.id, index, MAX_TASK_FAILURES))
          abort("Task %s:%d failed more than %d times".format(taskSet.id, index, MAX_TASK_FAILURES))
        }
      }
    } else {
      logInfo("Ignoring task-lost event for TID " + tid +
        " because task " + index + " is already finished")
    }
  }

  override def error(message: String) {
    // Save the error message
    abort("Error: " + message)
  }

  def abort(message: String) {
    failed = true
    causeOfFailure = message
    // TODO: Kill running tasks if we were not terminated due to a Mesos error
    sched.listener.taskSetFailed(taskSet, message)
    decreaseRunningTasks(runningTasks)
    sched.taskSetFinished(this)
  }

  override def increaseRunningTasks(taskNum: Int) {
    runningTasks += taskNum
    if (parent != null) {
      parent.increaseRunningTasks(taskNum)
    }
  }

  override def decreaseRunningTasks(taskNum: Int) {
    runningTasks -= taskNum
    if (parent != null) {
      parent.decreaseRunningTasks(taskNum)
    }
  }

<<<<<<< HEAD
  // TODO: for now we just find Pool not TaskSetManager
=======
  // TODO: for now we just find Pool not TaskSetManager,
>>>>>>> e87de037
  // we can extend this function in future if needed
  override def getSchedulableByName(name: String): Schedulable = {
    return null
  }

  override def addSchedulable(schedulable:Schedulable) {
    // nothing
  }

  override def removeSchedulable(schedulable:Schedulable) {
    // nothing
  }

  override def getSortedTaskSetQueue(): ArrayBuffer[TaskSetManager] = {
    var sortedTaskSetQueue = new ArrayBuffer[TaskSetManager]
    sortedTaskSetQueue += this
    return sortedTaskSetQueue
  }

  override def executorLost(execId: String, hostPort: String) {
    logInfo("Re-queueing tasks for " + execId + " from TaskSet " + taskSet.id)

    // If some task has preferred locations only on hostname, and there are no more executors there,
    // put it in the no-prefs list to avoid the wait from delay scheduling

    // host local tasks - should we push this to rack local or no pref list ? For now, preserving
    // behavior and moving to no prefs list. Note, this was done due to impliations related to
    // 'waiting' for data local tasks, etc.
    // Note: NOT checking process local list - since host local list is super set of that. We need
    // to ad to no prefs only if there is no host local node for the task (not if there is no
    // process local node for the task)
    for (index <- getPendingTasksForHost(Utils.parseHostPort(hostPort)._1)) {
      val newLocs = findPreferredLocations(
        tasks(index).preferredLocations, sched, TaskLocality.NODE_LOCAL)
      if (newLocs.isEmpty) {
        pendingTasksWithNoPrefs += index
      }
    }

    // Re-enqueue any tasks that ran on the failed executor if this is a shuffle map stage
    if (tasks(0).isInstanceOf[ShuffleMapTask]) {
      for ((tid, info) <- taskInfos if info.executorId == execId) {
        val index = taskInfos(tid).index
        if (finished(index)) {
          finished(index) = false
          copiesRunning(index) -= 1
          tasksFinished -= 1
          addPendingTask(index)
          // Tell the DAGScheduler that this task was resubmitted so that it doesn't think our
          // stage finishes when a total of tasks.size tasks finish.
          sched.listener.taskEnded(tasks(index), Resubmitted, null, null, info, null)
        }
      }
    }
    // Also re-enqueue any tasks that were running on the node
    for ((tid, info) <- taskInfos if info.running && info.executorId == execId) {
      taskLost(tid, TaskState.KILLED, null)
    }
  }

  /**
   * Check for tasks to be speculated and return true if there are any. This is called periodically
   * by the ClusterScheduler.
   *
   * TODO: To make this scale to large jobs, we need to maintain a list of running tasks, so that
   * we don't scan the whole task set. It might also help to make this sorted by launch time.
   */
  override def checkSpeculatableTasks(): Boolean = {
    // Can't speculate if we only have one task, or if all tasks have finished.
    if (numTasks == 1 || tasksFinished == numTasks) {
      return false
    }
    var foundTasks = false
    val minFinishedForSpeculation = (SPECULATION_QUANTILE * numTasks).floor.toInt
    logDebug("Checking for speculative tasks: minFinished = " + minFinishedForSpeculation)
    if (tasksFinished >= minFinishedForSpeculation) {
      val time = System.currentTimeMillis()
      val durations = taskInfos.values.filter(_.successful).map(_.duration).toArray
      Arrays.sort(durations)
      val medianDuration = durations(min((0.5 * numTasks).round.toInt, durations.size - 1))
      val threshold = max(SPECULATION_MULTIPLIER * medianDuration, 100)
      // TODO: Threshold should also look at standard deviation of task durations and have a lower
      // bound based on that.
      logDebug("Task length threshold for speculation: " + threshold)
      for ((tid, info) <- taskInfos) {
        val index = info.index
        if (!finished(index) && copiesRunning(index) == 1 && info.timeRunning(time) > threshold &&
          !speculatableTasks.contains(index)) {
          logInfo(
            "Marking task %s:%d (on %s) as speculatable because it ran more than %.0f ms".format(
              taskSet.id, index, info.hostPort, threshold))
          speculatableTasks += index
          foundTasks = true
        }
      }
    }
    return foundTasks
  }

  override def hasPendingTasks(): Boolean = {
    numTasks > 0 && tasksFinished < numTasks
  }
}<|MERGE_RESOLUTION|>--- conflicted
+++ resolved
@@ -107,14 +107,8 @@
   var runningTasks = 0
   var priority = taskSet.priority
   var stageId = taskSet.stageId
-<<<<<<< HEAD
   var name = "TaskSet_"+taskSet.stageId.toString
   var parent: Schedulable = null
-=======
-  var name = "TaskSet_" + taskSet.stageId.toString
-  var parent: Schedulable = null
-
->>>>>>> e87de037
   // Last time when we launched a preferred task (for delay scheduling)
   var lastPreferredLaunchTime = System.currentTimeMillis
 
@@ -702,11 +696,7 @@
     }
   }
 
-<<<<<<< HEAD
-  // TODO: for now we just find Pool not TaskSetManager
-=======
-  // TODO: for now we just find Pool not TaskSetManager,
->>>>>>> e87de037
+  // TODO(xiajunluan): for now we just find Pool not TaskSetManager
   // we can extend this function in future if needed
   override def getSchedulableByName(name: String): Schedulable = {
     return null
